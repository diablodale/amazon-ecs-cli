--- conflicted
+++ resolved
@@ -32,16 +32,11 @@
 )
 
 const (
-<<<<<<< HEAD
-	// LocalTaskDefType represents the task is defined from a local file.
-	LocalTaskDefType = "localFile"
-
-	// RemoteTaskDefType re[resents the task is defined from a remote file.
-	RemoteTaskDefType = "remoteFile"
-=======
-	localTaskDefType  = "local"
-	remoteTaskDefType = "remote"
->>>>>>> f4fd3957
+	// LocalTaskDefType indicates if the task definition is read from a local file
+	LocalTaskDefType  = "local"
+
+	// RemoteTaskDefType indicates if the task definition is retrieved from ECS via ARN or name
+	RemoteTaskDefType = "remote"
 )
 
 const (
@@ -144,7 +139,7 @@
 
 func (p *localProject) readTaskDefinitionFromFile(filename string) (*ecs.TaskDefinition, error) {
 	p.inputMetadata = &converter.LocalCreateMetadata{
-		InputType: localTaskDefType,
+		InputType: LocalTaskDefType,
 		Value: filename,
 	}
 	return readTaskDefFromLocal(filename)
@@ -171,7 +166,7 @@
 
 func (p *localProject) readTaskDefinitionFromRemote(remote string) (*ecs.TaskDefinition, error) {
 	p.inputMetadata = &converter.LocalCreateMetadata{
-		InputType: remoteTaskDefType,
+		InputType: RemoteTaskDefType,
 		Value: remote,
 	}
 	return readTaskDefFromRemote(remote, p)
@@ -196,26 +191,7 @@
 // Convert translates an ECS Task Definition into a Compose V3 schema and
 // stores the data on the project
 func (p *localProject) Convert() error {
-<<<<<<< HEAD
-	// FIXME get secrets here, pass to converter?
-	// NOTE: Should add log message to warn user that decrypted secret
-	// will be written to local compose file
-
-	remote := p.context.String(flags.TaskDefinitionTaskFlag)
-	filename := p.context.String(flags.TaskDefinitionFileFlag)
-	var (
-		data []byte
-		err  error
-	)
-
-	if remote != "" {
-		data, err = converter.ConvertToDockerCompose(p.taskDefinition, RemoteTaskDefType, remote)
-	} else {
-		data, err = converter.ConvertToDockerCompose(p.taskDefinition, LocalTaskDefType, filename)
-	}
-=======
 	data, err := converter.ConvertToDockerCompose(p.taskDefinition, p.inputMetadata)
->>>>>>> f4fd3957
 
 	if err != nil {
 		return err
